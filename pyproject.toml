--- conflicted
+++ resolved
@@ -3,11 +3,7 @@
 requires = [ "hatchling" ]
 
 [project]
-<<<<<<< HEAD
 name = "scAtlasTb-utils"
-=======
-name = "scatlastb-utils"
->>>>>>> d7743939
 version = "0.0.1"
 description = "Package for scAtlasTb utils functions"
 readme = "README.md"
@@ -71,12 +67,9 @@
 urls.Documentation = "https://scAtlasTb-utils.readthedocs.io/"
 urls.Homepage = "https://github.com/mumichae/scAtlasTb-utils"
 urls.Source = "https://github.com/mumichae/scAtlasTb-utils"
-<<<<<<< HEAD
 
 [tool.hatch.build.targets.wheel]
-packages = [ "src/scatlastb-utils" ]
-=======
->>>>>>> d7743939
+packages = [ "src/scatlastb_utils" ]
 
 [tool.hatch.envs.default]
 installer = "uv"
@@ -156,7 +149,7 @@
 ]
 
 [tool.coverage.run]
-source = [ "scatlastb-utils" ]
+source = [ "scatlastb_utils" ]
 patch = [ "subprocess" ]
 omit = [
   "**/test_*.py",
